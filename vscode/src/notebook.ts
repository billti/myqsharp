// Copyright (c) Microsoft Corporation.
// Licensed under the MIT License.

import * as vscode from "vscode";
import { qsharpLanguageId } from "./common.js";
import { EventType, sendTelemetryEvent } from "./telemetry.js";
import { WorkspaceTreeProvider } from "./azure/treeView.js";
import { getPythonCodeForWorkspace } from "./azure/workspaceActions.js";
import { notebookTemplate } from "./notebookTemplate.js";

/**
 * Sets up handlers to detect Q# code cells in Jupyter notebooks and set the language to Q#.
 */
export function registerQSharpNotebookHandlers() {
  const qsharpCellMagic = "%%qsharp";
  const jupyterNotebookType = "jupyter-notebook";

  vscode.workspace.notebookDocuments.forEach((notebookDocument) => {
    if (notebookDocument.notebookType === jupyterNotebookType) {
      updateQSharpCellLanguages(notebookDocument.getCells());
    }
  });

  const subscriptions = [];
  subscriptions.push(
    vscode.workspace.onDidOpenNotebookDocument((notebookDocument) => {
      if (notebookDocument.notebookType === jupyterNotebookType) {
        updateQSharpCellLanguages(notebookDocument.getCells());
      }
    })
  );

  subscriptions.push(
    vscode.workspace.onDidChangeNotebookDocument((event) => {
      if (event.notebook.notebookType === jupyterNotebookType) {
        // change.document will be undefined if the cell contents did not change -- filter those out.
        const changedCells = event.cellChanges
          .filter((change) => change.document)
          .map((change) => change.cell);
        const addedCells = event.contentChanges
          .map((change) => change.addedCells)
          .flat();
        updateQSharpCellLanguages(changedCells.concat(addedCells));
      }
    })
  );

  function updateQSharpCellLanguages(cells: vscode.NotebookCell[]) {
    for (const cell of cells) {
      // If this is a code cell that starts with %%qsharp, and language isn't already set to Q#, set it.
      if (cell.kind === vscode.NotebookCellKind.Code) {
        const document = cell.document;
        if (
          document.languageId !== qsharpLanguageId &&
          document.lineAt(0).text.startsWith(qsharpCellMagic)
        ) {
          vscode.languages.setTextDocumentLanguage(
            cell.document,
            qsharpLanguageId
          );
          sendTelemetryEvent(EventType.QSharpJupyterCellInitialized);
        }
      }
    }
  }

  return subscriptions;
}

<<<<<<< HEAD
=======
// Yes, this function is long, but mostly to deal with multi-folder VS Code workspace or multi
// Azure Quantum workspace connection scenarios. The actual notebook creation is pretty simple.
>>>>>>> 0529438d
export function registerCreateNotebookCommand(
  context: vscode.ExtensionContext
) {
  context.subscriptions.push(
    vscode.commands.registerCommand(
      "qsharp-vscode.createNotebook",
      async () => {
<<<<<<< HEAD
        if (!vscode.workspace.workspaceFolders) {
          vscode.window.showErrorMessage(
            "You must have an open folder to create a notebook."
          );
          return;
        }
        const notebookName = await vscode.window.showInputBox({
          prompt: "Enter a name for the new notebook",
        });
        if (!notebookName) return;

        let workspaceFolder = vscode.workspace.workspaceFolders[0];

        // Handle multi-workspace scenarios
        if (vscode.workspace.workspaceFolders.length > 1) {
          // Show a quickpick for the workspace to use
          const choice = await vscode.window.showQuickPick(
            vscode.workspace.workspaceFolders.map((folder) => ({
              label: folder.name,
              workspace: folder,
            })),
            {
              title: "Select a workspace to create the notebook in",
            }
          );
          if (!choice) {
            // User cancelled
            return;
          }
          workspaceFolder = choice.workspace;
        }

        // Create the notebook full uri
        const notebookUri = vscode.Uri.joinPath(
          workspaceFolder.uri,
          notebookName + ".ipynb"
        );

        // Construct a Uint8Array containing 'Hello, world'
        const templatePath = vscode.Uri.joinPath(
          context.extensionUri,
          "resources",
          "notebookTemplate.ipynb"
        );
        const template = await vscode.workspace.fs.readFile(templatePath);
        let content = new TextDecoder().decode(template);
        content = content.replace(
          "{{WORKSPACE}}",
          "TODO: Put workspace details here"
        );

        vscode.workspace.fs.writeFile(
          notebookUri,
          new TextEncoder().encode(content)
        );
=======
        // Update the workspace connection info in the notebook if workspaces are already connected to
        const tree = WorkspaceTreeProvider.instance;
        let choice: string | undefined = undefined;
        if (tree) {
          const workspaces = tree.getWorkspaceIds();
          // Default to the first (and maybe only) workspace, else prompt the user to select one
          choice = workspaces[0] || undefined;
          if (workspaces.length > 1) {
            choice = (
              await vscode.window.showQuickPick(
                workspaces.map((workspace) => ({
                  label: tree.getWorkspace(workspace)?.name || workspace,
                  id: workspace,
                })),
                {
                  title: "Select a workspace to use in the notebook",
                }
              )
            )?.id;
          }
        }

        function getCodeForWorkspace(choice: string | undefined) {
          if (choice) {
            const workspace =
              WorkspaceTreeProvider.instance?.getWorkspace(choice);
            if (workspace) {
              return getPythonCodeForWorkspace(
                workspace.id,
                workspace.endpointUri,
                workspace.name
              );
            }
          }
          // Else use dummy values
          return getPythonCodeForWorkspace("", "", "");
        }

        // Simplest way to replace the connection is just to stringify and then convert back
        let content = JSON.stringify(notebookTemplate);
        content = content.replace(
          `"# WORKSPACE_CONNECTION_CODE"`,
          JSON.stringify(
            "# Connect to the Azure Quantum workspace\n\n" +
              getCodeForWorkspace(choice)
          )
        );

        const document = await vscode.workspace.openNotebookDocument(
          "jupyter-notebook",
          JSON.parse(content)
        );
        await vscode.window.showNotebookDocument(document);
>>>>>>> 0529438d
      }
    )
  );
}<|MERGE_RESOLUTION|>--- conflicted
+++ resolved
@@ -67,11 +67,8 @@
   return subscriptions;
 }
 
-<<<<<<< HEAD
-=======
 // Yes, this function is long, but mostly to deal with multi-folder VS Code workspace or multi
 // Azure Quantum workspace connection scenarios. The actual notebook creation is pretty simple.
->>>>>>> 0529438d
 export function registerCreateNotebookCommand(
   context: vscode.ExtensionContext
 ) {
@@ -79,63 +76,6 @@
     vscode.commands.registerCommand(
       "qsharp-vscode.createNotebook",
       async () => {
-<<<<<<< HEAD
-        if (!vscode.workspace.workspaceFolders) {
-          vscode.window.showErrorMessage(
-            "You must have an open folder to create a notebook."
-          );
-          return;
-        }
-        const notebookName = await vscode.window.showInputBox({
-          prompt: "Enter a name for the new notebook",
-        });
-        if (!notebookName) return;
-
-        let workspaceFolder = vscode.workspace.workspaceFolders[0];
-
-        // Handle multi-workspace scenarios
-        if (vscode.workspace.workspaceFolders.length > 1) {
-          // Show a quickpick for the workspace to use
-          const choice = await vscode.window.showQuickPick(
-            vscode.workspace.workspaceFolders.map((folder) => ({
-              label: folder.name,
-              workspace: folder,
-            })),
-            {
-              title: "Select a workspace to create the notebook in",
-            }
-          );
-          if (!choice) {
-            // User cancelled
-            return;
-          }
-          workspaceFolder = choice.workspace;
-        }
-
-        // Create the notebook full uri
-        const notebookUri = vscode.Uri.joinPath(
-          workspaceFolder.uri,
-          notebookName + ".ipynb"
-        );
-
-        // Construct a Uint8Array containing 'Hello, world'
-        const templatePath = vscode.Uri.joinPath(
-          context.extensionUri,
-          "resources",
-          "notebookTemplate.ipynb"
-        );
-        const template = await vscode.workspace.fs.readFile(templatePath);
-        let content = new TextDecoder().decode(template);
-        content = content.replace(
-          "{{WORKSPACE}}",
-          "TODO: Put workspace details here"
-        );
-
-        vscode.workspace.fs.writeFile(
-          notebookUri,
-          new TextEncoder().encode(content)
-        );
-=======
         // Update the workspace connection info in the notebook if workspaces are already connected to
         const tree = WorkspaceTreeProvider.instance;
         let choice: string | undefined = undefined;
@@ -189,7 +129,6 @@
           JSON.parse(content)
         );
         await vscode.window.showNotebookDocument(document);
->>>>>>> 0529438d
       }
     )
   );
