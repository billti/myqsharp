--- conflicted
+++ resolved
@@ -58,10 +58,7 @@
   initCodegen(context);
   activateDebugger(context);
   registerCreateNotebookCommand(context);
-<<<<<<< HEAD
   activateChatAgent(context);
-=======
->>>>>>> 0529438d
 
   log.info("Q# extension activated.");
 }
