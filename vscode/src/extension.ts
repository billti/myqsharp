// Copyright (c) Microsoft Corporation.
// Licensed under the MIT License.

import {
  ILanguageService,
  getLanguageService,
  getLibrarySourceContent,
  loadWasmModule,
  log,
  qsharpLibraryUriScheme,
} from "qsharp-lang";
import * as vscode from "vscode";
import {
  isQsharpDocument,
  isQsharpNotebookCell,
  qsharpDocumentFilter,
} from "./common.js";
import { createCompletionItemProvider } from "./completion.js";
import { activateDebugger } from "./debugger/activate.js";
import { createDefinitionProvider } from "./definition.js";
import { startCheckingQSharp } from "./diagnostics.js";
import { createHoverProvider } from "./hover.js";
import { registerQSharpNotebookHandlers } from "./notebook.js";
import { EventType, initTelemetry, sendTelemetryEvent } from "./telemetry.js";
import { initAzureWorkspaces } from "./azure/commands.js";
import { initCodegen } from "./qirGeneration.js";
import { activateTargetProfileStatusBarItem } from "./statusbar.js";
import { createSignatureHelpProvider } from "./signature.js";
<<<<<<< HEAD
import { activateChatAgent } from "./chatDemo.js";
=======
import { createRenameProvider } from "./rename.js";
>>>>>>> 85919d06

export async function activate(context: vscode.ExtensionContext) {
  initializeLogger();
  log.info("Q# extension activating.");
  initTelemetry(context);

  checkForOldQdk();

  context.subscriptions.push(
    vscode.workspace.registerTextDocumentContentProvider(
      qsharpLibraryUriScheme,
      new QsTextDocumentContentProvider()
    )
  );

  context.subscriptions.push(...activateTargetProfileStatusBarItem());

  context.subscriptions.push(
    ...(await activateLanguageService(context.extensionUri))
  );

  context.subscriptions.push(...registerQSharpNotebookHandlers());

  initAzureWorkspaces(context);
  initCodegen(context);
  activateDebugger(context);
  activateChatAgent(context);

  log.info("Q# extension activated.");
}

function initializeLogger() {
  const output = vscode.window.createOutputChannel("Q#", { log: true });

  // Override the global logger with functions that write to the output channel
  log.error = output.error;
  log.warn = output.warn;
  log.info = output.info;
  log.debug = output.debug;
  log.trace = output.trace;

  // The numerical log levels for VS Code and qsharp don't match.
  function mapLogLevel(logLevel: vscode.LogLevel) {
    switch (logLevel) {
      case vscode.LogLevel.Off:
        return "off";
      case vscode.LogLevel.Trace:
        return "trace";
      case vscode.LogLevel.Debug:
        return "debug";
      case vscode.LogLevel.Info:
        return "info";
      case vscode.LogLevel.Warning:
        return "warn";
      case vscode.LogLevel.Error:
        return "error";
    }
  }

  log.setLogLevel(mapLogLevel(output.logLevel));
  output.onDidChangeLogLevel((level) => {
    log.setLogLevel(mapLogLevel(level));
  });
}

function registerDocumentUpdateHandlers(languageService: ILanguageService) {
  vscode.workspace.textDocuments.forEach((document) => {
    updateIfQsharpDocument(document);
  });

  const subscriptions = [];
  subscriptions.push(
    vscode.workspace.onDidOpenTextDocument((document) => {
      updateIfQsharpDocument(document);
    })
  );

  subscriptions.push(
    vscode.workspace.onDidChangeTextDocument((evt) => {
      updateIfQsharpDocument(evt.document);
    })
  );

  subscriptions.push(
    vscode.workspace.onDidCloseTextDocument((document) => {
      if (isQsharpDocument(document) && !isQsharpNotebookCell(document)) {
        // Notebook cells don't currently support the language service.
        languageService.closeDocument(document.uri.toString());
      }
    })
  );

  function updateIfQsharpDocument(document: vscode.TextDocument) {
    if (isQsharpDocument(document) && !isQsharpNotebookCell(document)) {
      // Notebook cells don't currently support the language service.
      languageService.updateDocument(
        document.uri.toString(),
        document.version,
        document.getText()
      );
    }
  }

  return subscriptions;
}

async function activateLanguageService(extensionUri: vscode.Uri) {
  const subscriptions: vscode.Disposable[] = [];

  const languageService = await loadLanguageService(extensionUri);

  // diagnostics
  subscriptions.push(...startCheckingQSharp(languageService));

  // synchronize document contents
  subscriptions.push(...registerDocumentUpdateHandlers(languageService));

  // synchronize configuration
  subscriptions.push(registerConfigurationChangeHandlers(languageService));

  // completions
  subscriptions.push(
    vscode.languages.registerCompletionItemProvider(
      qsharpDocumentFilter,
      createCompletionItemProvider(languageService),
      "."
    )
  );

  // hover
  subscriptions.push(
    vscode.languages.registerHoverProvider(
      qsharpDocumentFilter,
      createHoverProvider(languageService)
    )
  );

  // go to def
  subscriptions.push(
    vscode.languages.registerDefinitionProvider(
      qsharpDocumentFilter,
      createDefinitionProvider(languageService)
    )
  );

  // signature help
  subscriptions.push(
    vscode.languages.registerSignatureHelpProvider(
      qsharpDocumentFilter,
      createSignatureHelpProvider(languageService),
      "(",
      ","
    )
  );

  // rename symbol
  subscriptions.push(
    vscode.languages.registerRenameProvider(
      qsharpDocumentFilter,
      createRenameProvider(languageService)
    )
  );

  return subscriptions;
}

async function updateLanguageServiceProfile(languageService: ILanguageService) {
  const targetProfile = vscode.workspace
    .getConfiguration("Q#")
    .get<string>("targetProfile", "full");

  switch (targetProfile) {
    case "base":
    case "full":
      break;
    default:
      log.warn(`Invalid value for target profile: ${targetProfile}`);
  }
  log.debug("Target profile set to: " + targetProfile);

  languageService.updateConfiguration({
    targetProfile: targetProfile as "base" | "full",
  });
}

async function loadLanguageService(baseUri: vscode.Uri) {
  const start = performance.now();
  const wasmUri = vscode.Uri.joinPath(baseUri, "./wasm/qsc_wasm_bg.wasm");
  const wasmBytes = await vscode.workspace.fs.readFile(wasmUri);
  await loadWasmModule(wasmBytes);
  const languageService = await getLanguageService();
  await updateLanguageServiceProfile(languageService);
  const end = performance.now();
  sendTelemetryEvent(
    EventType.LoadLanguageService,
    {},
    { timeToStartMs: end - start }
  );
  return languageService;
}

function registerConfigurationChangeHandlers(
  languageService: ILanguageService
) {
  return vscode.workspace.onDidChangeConfiguration((event) => {
    if (event.affectsConfiguration("Q#.targetProfile")) {
      updateLanguageServiceProfile(languageService);
    }
  });
}

export class QsTextDocumentContentProvider
  implements vscode.TextDocumentContentProvider
{
  onDidChange?: vscode.Event<vscode.Uri> | undefined;
  provideTextDocumentContent(
    uri: vscode.Uri,
    // eslint-disable-next-line @typescript-eslint/no-unused-vars
    token: vscode.CancellationToken
  ): vscode.ProviderResult<string> {
    return getLibrarySourceContent(uri.path);
  }
}

function checkForOldQdk() {
  const oldQdkExtension = vscode.extensions.getExtension(
    "quantum.quantum-devkit-vscode"
  );

  const prereleaseQdkExtension = vscode.extensions.getExtension(
    "quantum.qsharp-lang-vscode-dev"
  );

  const releaseQdkExtension = vscode.extensions.getExtension(
    "quantum.qsharp-lang-vscode"
  );

  const previousQdkWarningMessage =
    'Extension "Microsoft Quantum Development Kit for Visual Studio" (`quantum.quantum-devkit-vscode`) found. We recommend uninstalling the prior QDK before using this release.';

  const bothReleaseAndPrereleaseWarningMessage =
    'Extension "Azure Quantum Development Kit (QDK)" has both release and pre-release versions installed. We recommend uninstalling one of these versions.';

  // we don't await the warnings below so we don't block extension initialization
  if (oldQdkExtension) {
    log.warn(previousQdkWarningMessage);
    vscode.window.showWarningMessage(previousQdkWarningMessage);
  }

  if (prereleaseQdkExtension && releaseQdkExtension) {
    log.warn(bothReleaseAndPrereleaseWarningMessage);
    vscode.window.showWarningMessage(bothReleaseAndPrereleaseWarningMessage);
  }
}<|MERGE_RESOLUTION|>--- conflicted
+++ resolved
@@ -26,11 +26,8 @@
 import { initCodegen } from "./qirGeneration.js";
 import { activateTargetProfileStatusBarItem } from "./statusbar.js";
 import { createSignatureHelpProvider } from "./signature.js";
-<<<<<<< HEAD
 import { activateChatAgent } from "./chatDemo.js";
-=======
 import { createRenameProvider } from "./rename.js";
->>>>>>> 85919d06
 
 export async function activate(context: vscode.ExtensionContext) {
   initializeLogger();
